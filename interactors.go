--- conflicted
+++ resolved
@@ -20,11 +20,7 @@
 
 	// Read from stdin if data is piped in
 	scanner := bufio.NewScanner(os.Stdin)
-<<<<<<< HEAD
-
-=======
-	
->>>>>>> e5789ede
+  
 	// First, read the complete input which might span multiple lines
 	var inputBuilder strings.Builder
 	for scanner.Scan() {
@@ -32,31 +28,20 @@
 		inputBuilder.WriteString(line)
 		inputBuilder.WriteString("\n") // Preserve line breaks
 	}
-<<<<<<< HEAD
 
-	rawInput := strings.TrimSpace(inputBuilder.String())
+  rawInput := strings.TrimSpace(inputBuilder.String())
 
-=======
-	
-	rawInput := strings.TrimSpace(inputBuilder.String())
-	
->>>>>>> e5789ede
 	// If we couldn't read any data, return
 	if rawInput == "" {
 		return "", "", false, false
 	}
-<<<<<<< HEAD
 
-=======
-	
->>>>>>> e5789ede
 	// Try to extract station code from the first line of raw input
 	lines := strings.Split(rawInput, "\n")
 	firstLine := lines[0]
 	parts := strings.Fields(firstLine)
-<<<<<<< HEAD
 
-	if len(parts) > 0 {
+  	if len(parts) > 0 {
 		// Determine if input is a TAF or METAR
 		// Look for TAF-specific keywords and patterns
 		isTAF := strings.HasPrefix(strings.TrimSpace(firstLine), "TAF") ||
@@ -65,30 +50,12 @@
 			strings.Contains(rawInput, "PROB") ||
 			// The following regex matches a typical TAF valid period format (e.g., 1106/1212)
 			regexp.MustCompile(`\d{4}/\d{4}`).MatchString(rawInput)
-
-=======
-	
-	if len(parts) > 0 {
-		// Determine if input is a TAF or METAR
-		// Look for TAF-specific keywords and patterns
-		isTAF := strings.HasPrefix(strings.TrimSpace(firstLine), "TAF") || 
-			strings.Contains(rawInput, "TEMPO") || 
-			strings.Contains(rawInput, "BECMG") || 
-			strings.Contains(rawInput, "PROB") || 
-			// The following regex matches a typical TAF valid period format (e.g., 1106/1212)
-			regexp.MustCompile(`\d{4}/\d{4}`).MatchString(rawInput)
-		
->>>>>>> e5789ede
 		// If the first token is "TAF", use the second token as the station code
 		stationCode := parts[0]
 		if stationCode == "TAF" && len(parts) > 1 {
 			stationCode = parts[1]
 		}
-<<<<<<< HEAD
 
-=======
-		
->>>>>>> e5789ede
 		return stationCode, rawInput, true, isTAF
 	}
 
