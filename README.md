--- conflicted
+++ resolved
@@ -149,12 +149,7 @@
    - The application automatically detects whether the input is METAR or TAF
    - You can override auto-detection by using the `-metar` or `-taf` flags
    - Use the `-offline` flag to process data without making any API calls (useful for environments without internet access)
-<<<<<<< HEAD
-     - In offline mode, station information is retrieved from an embedded database within the binary
-=======
    - In offline mode, station information is retrieved from an embedded database within the binary
-
->>>>>>> 5c29de6c
 
 ## Weather Phenomena Decoded
 
