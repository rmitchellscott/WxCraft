--- conflicted
+++ resolved
@@ -471,11 +471,7 @@
 		}
 	} else {
 		// In offline mode without stdin data, we can't proceed
-<<<<<<< HEAD
 		errorColor.Println("Error: Cannot fetch METAR in offline mode without piped input.")
-=======
-		fmt.Printf("Error: Cannot fetch METAR in offline mode without piped input.")
->>>>>>> 5c29de6c
 		return
 	}
 
@@ -508,11 +504,7 @@
 func processTAF(stationCode string, noRaw bool, noDecode bool, siteInfo SiteInfo, siteInfoFetched bool, offlineMode bool) {
 	// If in offline mode, we can't fetch TAF data
 	if offlineMode {
-<<<<<<< HEAD
 		errorColor.Println("Error: Cannot fetch TAF in offline mode without piped input.")
-=======
-		fmt.Printf("Error: Cannot fetch TAF in offline mode without piped input.")
->>>>>>> 5c29de6c
 		return
 	}
 
@@ -528,13 +520,9 @@
 }
 
 // processTAFFromStdin processes TAF data from stdin
-<<<<<<< HEAD
+
 func processTAFFromStdin(stationCode string, rawTAF string, noRaw bool, noDecode bool, siteInfo SiteInfo, siteInfoFetched bool, offlineMode bool) {
-=======
-
-func processTAFFromStdin(stationCode string, rawTAF string, noRaw bool, noDecode bool, siteInfo SiteInfo, siteInfoFetched bool, offlineMode bool) {
-
->>>>>>> 5c29de6c
+
 	// Process the TAF data
 	processTAFData(stationCode, rawTAF, noRaw, noDecode, siteInfo, siteInfoFetched)
 }
